import * as bench from './benchmarks';
import { runTest } from './utils/helper';
<<<<<<< HEAD
import { createTmpFolder } from './utils/utils';
=======
>>>>>>> 1774bbbb

const TESTS = {
  testJson: () => runTest('JSON', ({ data }) => bench.testJson(data), 298),

  testV8Serialize: () => runTest('V8 Serialize', ({ data }) => bench.testV8Serialize(data), 298),

  testBson: () => runTest('BSON', ({ data }) => bench.testBson(data), 21),

  testAvroJs: () => runTest('AVRO JS', ({ data }) => bench.testAvroJs(data), 372),
  testAvroAvsc: () => runTest('AVRO Avsc', ({ data }) => bench.testAvroAvsc(data), 372),
  testAvroAvscOptional: () => runTest('AVRO Avsc (optional)', ({ data }) => bench.testAvroAvscOptional(data), 372),

  testProtoJs: () => runTest('PROTOBUF JS', ({ data }) => bench.testProtoJs(data), 153),
  testProtoPbf: () => runTest('PROTOBUF Pbf', ({ data }) => bench.testProtoPbf(data), 372),
  testProtoGoogle: () => runTest('PROTOBUF Google', ({ data }) => bench.testProtoGoogle(data), 98),
  testProtoProtons: () => runTest('PROTOBUF Protons', ({ data }) => bench.testProtoProtons(data), 40),
  testProtoMixed: () => runTest('PROTOBUF mixed', ({ data }) => bench.testProtoMixed(data), 372),

  testJsBin: () => runTest('JSBIN', ({ data }) => bench.testJsBin(data), 372),
  testJsBinOptional: () => runTest('JSBIN (optional)', ({ data }) => bench.testJsBinOptional(data), 372),

  testBser: () => runTest('BSER', ({ data }) => bench.testBser(data), 372),

  testJsonUnmapped: () => runTest('JSON (unmapped)', ({ unmappedData }) => bench.testJsonUnmapped(unmappedData), 298),
  testAvroAvscUnmapped: () => runTest('AVRO Avsc (unmapped)', ({ unmappedData }) => bench.testAvroAvscUnmapped(unmappedData), 237),
  testJsBinUnmapped: () => runTest('JSBIN (unmapped)', ({ unmappedData }) => bench.testJsBinUnmapped(unmappedData), 372),
  testJsBinJsonUnmapped: () => runTest('JSBIN JSON (unmapped)', ({ unmappedData }) => bench.testJsBinJsonUnmapped(unmappedData), 372),
  testBsonUnmapped: () => runTest('BSON (unmapped)', ({ unmappedData }) => bench.testBsonUnmapped(unmappedData), 21),

  //testFoundationdbTuple: () => runTest('FoundationdbTuple', ({ data }) => bench.testFoundationdbTuple(data.items.map(e=>Object.entries(e))), 67),
  testFoundationdbTupleUnmapped: () =>
    runTest('FoundationdbTuple (unmapped)', ({ unmappedData }) => bench.testFoundationdbTuple(unmappedData), 67),

  testBebop: () => runTest('Bebop', ({ data }) => bench.testBebop(data), 302),
  testBebopUnmapped: () => runTest('Bebop (unmapped)', ({ unmappedData }) => bench.testBebop(unmappedData), 302),

  testColfer: () => runTest('testColfer', ({ data }) => bench.testColfer(data), 0.5),
};

(async () => {
  const args = process.argv.slice(3);
  console.log('Arguments', args);
  createTmpFolder();
  if (args.length) {
    for (const arg of args) {
      if (TESTS[arg]) {
        await TESTS[arg]();
      }
    }
  } else {
    await runDefault();
  }
})();

async function runDefault() {
  console.log('Running default');
  await TESTS.testJson();

  await TESTS.testBson();

  await TESTS.testAvroJs();
  await TESTS.testAvroAvsc();
  await TESTS.testAvroAvscOptional();

  await TESTS.testProtoJs();
  await TESTS.testProtoPbf();
  await TESTS.testProtoGoogle();
  await TESTS.testProtoProtons();
  await TESTS.testProtoMixed();

  await TESTS.testJsBin();
  await TESTS.testJsBinOptional();

  await TESTS.testBser();

  await TESTS.testJsonUnmapped();
  await TESTS.testAvroAvscUnmapped();
  await TESTS.testJsBinUnmapped();
  await TESTS.testJsBinJsonUnmapped();
  await TESTS.testBsonUnmapped();

  //await TESTS.testFoundationdbTuple();
  await TESTS.testFoundationdbTupleUnmapped();

  await TESTS.testBebop();
  await TESTS.testBebopUnmapped();

  await TESTS.testColfer();
}<|MERGE_RESOLUTION|>--- conflicted
+++ resolved
@@ -1,9 +1,6 @@
 import * as bench from './benchmarks';
 import { runTest } from './utils/helper';
-<<<<<<< HEAD
 import { createTmpFolder } from './utils/utils';
-=======
->>>>>>> 1774bbbb
 
 const TESTS = {
   testJson: () => runTest('JSON', ({ data }) => bench.testJson(data), 298),
